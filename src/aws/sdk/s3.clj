(ns aws.sdk.s3
  "Functions to access the Amazon S3 storage service.

  Each function takes a map of credentials as its first argument. The
  credentials map should contain an :access-key key and a :secret-key key,
  optionally an :endpoint key to denote an AWS endpoint and optionally a :proxy
  key to define a HTTP proxy to go through.

  The :proxy key must contain keys for :host and :port, and may contain keys
  for :user, :password, :domain and :workstation."
  (:require [clojure.string :as str]
            [clj-time.core :as t]
            [clj-time.coerce :as coerce]
            [clojure.walk :as walk])
  (:import com.amazonaws.auth.BasicAWSCredentials
           com.amazonaws.auth.BasicSessionCredentials
           com.amazonaws.services.s3.AmazonS3Client
           com.amazonaws.AmazonServiceException
           com.amazonaws.ClientConfiguration
           com.amazonaws.HttpMethod
           com.amazonaws.services.s3.model.AccessControlList
           com.amazonaws.services.s3.model.Bucket
           com.amazonaws.services.s3.model.Grant
           com.amazonaws.services.s3.model.CanonicalGrantee
           com.amazonaws.services.s3.model.CopyObjectResult
           com.amazonaws.services.s3.model.EmailAddressGrantee
           com.amazonaws.services.s3.model.GetObjectRequest
           com.amazonaws.services.s3.model.GetObjectMetadataRequest
           com.amazonaws.services.s3.model.Grant
           com.amazonaws.services.s3.model.GroupGrantee
           com.amazonaws.services.s3.model.ListObjectsRequest
           com.amazonaws.services.s3.model.ListVersionsRequest
           com.amazonaws.services.s3.model.Owner
           com.amazonaws.services.s3.model.ObjectMetadata
           com.amazonaws.services.s3.model.ObjectListing
           com.amazonaws.services.s3.model.Permission
           com.amazonaws.services.s3.model.PutObjectRequest
           com.amazonaws.services.s3.model.S3Object
           com.amazonaws.services.s3.model.S3ObjectSummary
           com.amazonaws.services.s3.model.S3VersionSummary
           com.amazonaws.services.s3.model.VersionListing
           com.amazonaws.services.s3.model.InitiateMultipartUploadRequest
           com.amazonaws.services.s3.model.AbortMultipartUploadRequest
           com.amazonaws.services.s3.model.CompleteMultipartUploadRequest
           com.amazonaws.services.s3.model.UploadPartRequest
           java.util.concurrent.Executors
           java.io.ByteArrayInputStream
           java.io.File
           java.io.InputStream
           java.nio.charset.Charset))

(defn- s3-client*
  [cred]
  (let [client-configuration (ClientConfiguration.)]
    (when-let [conn-timeout (:conn-timeout cred)]
      (.setConnectionTimeout client-configuration conn-timeout))
    (when-let [socket-timeout (:socket-timeout cred)]
      (.setSocketTimeout client-configuration socket-timeout))
    (when-let [max-retries (:max-retries cred)]
      (.setMaxErrorRetry client-configuration max-retries))
    (when-let [max-conns (:max-conns cred)]
      (.setMaxConnections client-configuration max-conns))
    (when-let [proxy-host (get-in cred [:proxy :host])]
      (.setProxyHost client-configuration proxy-host))
    (when-let [proxy-port (get-in cred [:proxy :port])]
      (.setProxyPort client-configuration proxy-port))
    (when-let [proxy-user (get-in cred [:proxy :user])]
      (.setProxyUsername client-configuration proxy-user))
    (when-let [proxy-pass (get-in cred [:proxy :password])]
      (.setProxyPassword client-configuration proxy-pass))
    (when-let [proxy-domain (get-in cred [:proxy :domain])]
      (.setProxyDomain client-configuration proxy-domain))
    (when-let [proxy-workstation (get-in cred [:proxy :workstation])]
      (.setProxyWorkstation client-configuration proxy-workstation))
    (let [aws-creds
          (if (:token cred)
            (BasicSessionCredentials. (:access-key cred) (:secret-key cred) (:token cred))
            (BasicAWSCredentials. (:access-key cred) (:secret-key cred)))

          client (AmazonS3Client. aws-creds client-configuration)]
      (when-let [endpoint (:endpoint cred)]
        (.setEndpoint client endpoint))
      client)))

(def ^{:private true :tag AmazonS3Client}
  s3-client
  (memoize s3-client*))

(defprotocol ^{:no-doc true} Mappable
  "Convert a value into a Clojure map."
  (^{:no-doc true} to-map [x] "Return a map of the value."))

(extend-protocol Mappable
  Bucket
  (to-map [bucket]
    {:name          (.getName bucket)
     :creation-date (.getCreationDate bucket)
     :owner         (to-map (.getOwner bucket))})
  Owner
  (to-map [owner]
    {:id           (.getId owner)
     :display-name (.getDisplayName owner)})
  nil
  (to-map [_] nil))

(defn bucket-exists?
  "Returns true if the supplied bucket name already exists in S3."
  [cred name]
  (.doesBucketExist (s3-client cred) name))

(defn create-bucket
  "Create a new S3 bucket with the supplied name."
  [cred ^String name]
  (to-map (.createBucket (s3-client cred) name)))

(defn delete-bucket
  "Delete the S3 bucket with the supplied name."
  [cred ^String name]
  (.deleteBucket (s3-client cred) name))

(defn list-buckets
  "List all the S3 buckets for the supplied credentials. The buckets will be
  returned as a seq of maps with the following keys:
    :name          - the bucket name
    :creation-date - the date when the bucket was created
    :owner         - the owner of the bucket"
  [cred]
  (map to-map (.listBuckets (s3-client cred))))

(defprotocol ^{:no-doc true} ToPutRequest
  "A protocol for constructing a map that represents an S3 put request."
  (^{:no-doc true} put-request [x] "Convert a value into a put request."))

(extend-protocol ToPutRequest
  InputStream
  (put-request [is] {:input-stream is})
  File
  (put-request [f] {:file f})
  String
  (put-request [s]
    (let [bytes (.getBytes s)]
      {:input-stream     (ByteArrayInputStream. bytes)
       :content-length   (count bytes)
       :content-type     (str "text/plain; charset=" (.name (Charset/defaultCharset)))})))

(defmacro set-attr
  "Set an attribute on an object if not nil."
  {:private true}
  [object setter value]
  `(if-let [v# ~value]
     (~setter ~object v#)))

(defn- maybe-int [x]
  (if x (int x)))

(defn- map->ObjectMetadata
  "Convert a map of object metadata into a ObjectMetadata instance."
  [metadata]
  (doto (ObjectMetadata.)
    (set-attr .setCacheControl         (:cache-control metadata))
    (set-attr .setContentDisposition   (:content-disposition metadata))
    (set-attr .setContentEncoding      (:content-encoding metadata))
    (set-attr .setContentLength        (:content-length metadata))
    (set-attr .setContentMD5           (:content-md5 metadata))
    (set-attr .setContentType          (:content-type metadata))
    (set-attr .setServerSideEncryption (:server-side-encryption metadata))
    (set-attr .setUserMetadata
              (walk/stringify-keys (dissoc metadata
                                           :cache-control
                                           :content-disposition
                                           :content-encoding
                                           :content-length
                                           :content-md5
                                           :content-type
                                           :server-side-encryption)))))

(defn- ^PutObjectRequest ->PutObjectRequest
  "Create a PutObjectRequest instance from a bucket name, key and put request
  map."
  [^String bucket ^String key request]
  (cond
   (:file request)
     (let [put-obj-req (PutObjectRequest. bucket key ^java.io.File (:file request))]
       (.setMetadata put-obj-req (map->ObjectMetadata (dissoc request :file)))
       put-obj-req)
   (:input-stream request)
     (PutObjectRequest.
      bucket key
      (:input-stream request)
      (map->ObjectMetadata (dissoc request :input-stream)))))

(declare create-acl) ; used by put-object

(defn put-object
  "Put a value into an S3 bucket at the specified key. The value can be
  a String, InputStream or File (or anything that implements the ToPutRequest
  protocol).

  An optional map of metadata may also be supplied that can include any of the
  following keys:
    :cache-control          - the cache-control header (see RFC 2616)
    :content-disposition    - how the content should be downloaded by browsers
    :content-encoding       - the encoding of the content (e.g. gzip)
    :content-length         - the length of the content in bytes
    :content-md5            - the MD5 sum of the content
    :content-type           - the mime type of the content
    :server-side-encryption - set to AES256 if SSE is required

  An optional list of grant functions can be provided after metadata.
  These functions will be applied to a clear ACL and the result will be
  the ACL for the newly created object."
  [cred bucket key value & [metadata & permissions]]
  (let [req (->> (merge (put-request value) metadata)
                 (->PutObjectRequest bucket key))]
    (when permissions
      (.setAccessControlList req (create-acl permissions)))
    (.putObject (s3-client cred) req)))

(defn- initiate-multipart-upload
  [cred bucket key] 
  (.getUploadId (.initiateMultipartUpload 
                  (s3-client cred) 
                  (InitiateMultipartUploadRequest. bucket key))))

(defn- abort-multipart-upload
  [{cred :cred bucket :bucket key :key upload-id :upload-id}] 
  (.abortMultipartUpload 
    (s3-client cred) 
    (AbortMultipartUploadRequest. bucket key upload-id)))

(defn- complete-multipart-upload
  [{cred :cred bucket :bucket key :key upload-id :upload-id e-tags :e-tags}] 
  (.completeMultipartUpload
    (s3-client cred)
    (CompleteMultipartUploadRequest. bucket key upload-id e-tags)))

(defn- upload-part
  [{cred :cred bucket :bucket key :key upload-id :upload-id
<<<<<<< HEAD
    part-size :part-size offset :offset file :file stream :stream}] 
  (let [request (UploadPartRequest.)]
    (doto request
=======
    part-size :part-size offset :offset ^java.io.File file :file}] 
  (.getPartETag
   (.uploadPart
    (s3-client cred)
    (doto (UploadPartRequest.)
>>>>>>> 7ea60f75
      (.setBucketName bucket)
      (.setKey key)
      (.setUploadId upload-id)
      (.setPartNumber (+ 1 (/ offset part-size)))
<<<<<<< HEAD
      (.setFileOffset offset))
    (if file
      ;; either file or stream must be passed in
      (doto request
        (.setPartSize (min part-size (- (.length file) offset)))
        (.setFile file))
      (doto request
        (.setPartSize (min part-size (.available stream)))
        (.setInputStream stream)))
    (.getPartETag
     (.uploadPart
      (s3-client cred)
      request))))
=======
      (.setFileOffset offset)
      (.setPartSize ^long (min part-size (- (.length file) offset)))
      (.setFile file)))))
>>>>>>> 7ea60f75

(defn put-multipart-object
  "Do a multipart upload of a file into a S3 bucket at the specified key.
  The value must be a java.io.File object.  The entire file is uploaded 
  or not at all.  If an exception happens at any time the upload is aborted 
  and the exception is rethrown. The size of the parts and the number of
  threads uploading the parts can be configured in the last argument as a
  map with the following keys:
    :part-size - the size in bytes of each part of the file.  Must be 5mb
                 or larger.  Defaults to 5mb
    :threads   - the number of threads that will upload parts concurrently.
                 Defaults to 16."
  [cred bucket key ^java.io.File file & [{:keys [part-size threads]
                            :or {part-size (* 5 1024 1024) threads 16}}]]
  (let [upload-id (initiate-multipart-upload cred bucket key)
        upload    {:upload-id upload-id :cred cred :bucket bucket :key key :file file}
        pool      (Executors/newFixedThreadPool threads)
        offsets   (range 0 (.length file) part-size)
        tasks     (map #(fn [] (upload-part (assoc upload :offset % :part-size part-size)))
                       offsets)]
    (try
      (complete-multipart-upload
        (assoc upload :e-tags (map #(.get ^java.util.concurrent.Future %)  (.invokeAll pool tasks))))
      (catch Exception ex 
        (abort-multipart-upload upload) 
        (.shutdown pool)
        (throw ex))
      (finally (.shutdown pool)))))

(defn put-multipart-stream
  "Like put-multipart-object, but it is single threaded and uses an input-stream
   instead of a file as the data source. The single threading is intentional,
   to allow for a future design where the input stream can lock in case upload
   is faster than stream generation."
  [cred bucket key input &[{:keys [part-size lock]
                            :or {part-size (* 5 1024 1024)
                                 lock (Object.)}}]]
  (let [part-size (max 1024 (min (.available input) part-size))
        upload-id (initiate-multipart-upload cred bucket key)
        upload {:upload-id upload-id
                :cred cred
                :bucket bucket
                :key key
                :stream input}
        e-tags (loop [offset 0 e-tags []]
                 (if (zero? (.available input))
                   ;; TODO: know when to wait for the stream instead of finishing
                   (java.util.ArrayList. e-tags)
                   (let [e-tag (upload-part (assoc upload :offset offset :part-size part-size))]
                     (recur (inc offset) (conj e-tags e-tag)))))]
    (try
      (complete-multipart-upload (assoc upload :e-tags e-tags))
      (catch Exception ex
        (abort-multipart-upload upload)
        (throw ex)))))

(extend-protocol Mappable
  S3Object
  (to-map [object]
    {:content  (.getObjectContent object)
     :metadata (to-map (.getObjectMetadata object))
     :bucket   (.getBucketName object)
     :key      (.getKey object)})
  ObjectMetadata
  (to-map [metadata]
    {:cache-control          (.getCacheControl metadata)
     :content-disposition    (.getContentDisposition metadata)
     :content-encoding       (.getContentEncoding metadata)
     :content-length         (.getContentLength metadata)
     :content-md5            (.getContentMD5 metadata)
     :content-type           (.getContentType metadata)
     :etag                   (.getETag metadata)
     :last-modified          (.getLastModified metadata)
     :server-side-encryption (.getServerSideEncryption metadata)
     :user (walk/keywordize-keys (into {} (.getUserMetadata metadata)))
     :version-id             (.getVersionId metadata)})
  ObjectListing
  (to-map [listing]
    {:bucket          (.getBucketName listing)
     :objects         (map to-map (.getObjectSummaries listing))
     :prefix          (.getPrefix listing)
     :common-prefixes (seq (.getCommonPrefixes listing))
     :truncated?      (.isTruncated listing)
     :max-keys        (.getMaxKeys listing)
     :marker          (.getMarker listing)
     :next-marker     (.getNextMarker listing)})
  S3ObjectSummary
  (to-map [summary]
    {:metadata {:content-length (.getSize summary)
                :etag           (.getETag summary)
                :last-modified  (.getLastModified summary)}
     :bucket   (.getBucketName summary)
     :key      (.getKey summary)})
  S3VersionSummary
  (to-map [summary]
    {:metadata {:content-length (.getSize summary)
                :etag           (.getETag summary)
                :last-modified  (.getLastModified summary)}
     :version-id     (.getVersionId summary)
     :latest?        (.isLatest summary)
     :delete-marker? (.isDeleteMarker summary)
     :bucket         (.getBucketName summary)
     :key            (.getKey summary)})
  VersionListing
  (to-map [listing]
    {:bucket                 (.getBucketName listing)
     :versions               (map to-map (.getVersionSummaries listing))
     :prefix                 (.getPrefix listing)
     :common-prefixes        (seq (.getCommonPrefixes listing))
     :delimiter              (.getDelimiter listing)
     :truncated?             (.isTruncated listing)
     :max-results            (maybe-int (.getMaxKeys listing)) ; AWS API is inconsistent, should be .getMaxResults
     :key-marker             (.getKeyMarker listing)
     :next-key-marker        (.getNextKeyMarker listing)
     :next-version-id-marker (.getNextVersionIdMarker listing)
     :version-id-marker      (.getVersionIdMarker listing)})
  CopyObjectResult
  (to-map [result]
    {:etag                    (.getETag result)
     :expiration-time         (.getExpirationTime result)
     :expiration-time-rule-id (.getExpirationTimeRuleId result)
     :last-modified-date      (.getLastModifiedDate result)
     :server-side-encryption  (.getServerSideEncryption result)}))

(defn get-object
  "Get an object from an S3 bucket. The object is returned as a map with the
  following keys:
    :content  - an InputStream to the content
    :metadata - a map of the object's metadata
    :bucket   - the name of the bucket
    :key      - the object's key
  Be extremely careful when using this method; the :content value in the returned
  map contains a direct stream of data from the HTTP connection. The underlying
  HTTP connection cannot be closed until the user finishes reading the data and
  closes the stream.
  Therefore:
    * Use the data from the :content input stream as soon as possible
    * Close the :content input stream as soon as possible
  If these rules are not followed, the client can run out of resources by
  allocating too many open, but unused, HTTP connections."
  ([cred ^String bucket ^String key]
     (to-map (.getObject (s3-client cred) bucket key)))
  ([cred ^String bucket ^String key ^String version-id]
     (to-map (.getObject (s3-client cred) (GetObjectRequest. bucket key version-id)))))

(defn- map->GetObjectMetadataRequest
  "Create a ListObjectsRequest instance from a map of values."
  [request]
  (GetObjectMetadataRequest. (:bucket request) (:key request) (:version-id request)))

(defn get-object-metadata
  "Get an object's metadata from a bucket.  A optional map of options may be supplied.
   Available options are:
     :version-id - the version of the object
   The metadata is a map with the
   following keys:
     :cache-control          - the CacheControl HTTP header
     :content-disposition    - the ContentDisposition HTTP header
     :content-encoding       - the character encoding of the content
     :content-length         - the length of the content in bytes
     :content-md5            - the MD5 hash of the content
     :content-type           - the mime-type of the content
     :etag                   - the HTTP ETag header
     :last-modified          - the last modified date
     :server-side-encryption - the server-side encryption algorithm"
  [cred bucket key & [options]]
  (to-map
   (.getObjectMetadata
    (s3-client cred)
    (map->GetObjectMetadataRequest (merge {:bucket bucket :key key} options)))))

(defn- map->ListObjectsRequest
  "Create a ListObjectsRequest instance from a map of values."
  ^ListObjectsRequest
  [request]
  (doto (ListObjectsRequest.)
    (set-attr .setBucketName (:bucket request))
    (set-attr .setDelimiter  (:delimiter request))
    (set-attr .setMarker     (:marker request))
    (set-attr .setMaxKeys    (maybe-int (:max-keys request)))
    (set-attr .setPrefix     (:prefix request))))

(defn- http-method [method]
  (-> method name str/upper-case HttpMethod/valueOf))

(defn generate-presigned-url
  "Return a presigned URL for an S3 object. Accepts the following options:
    :expires     - the date at which the URL will expire (defaults to 1 day from now)
    :http-method - the HTTP method for the URL (defaults to :get)"
  [cred bucket key & [options]]
  (.toString
   (.generatePresignedUrl
    (s3-client cred)
    bucket
    key
    (coerce/to-date (:expires options (-> 1 t/days t/from-now)))
    (http-method (:http-method options :get)))))

(defn list-objects
  "List the objects in an S3 bucket. A optional map of options may be supplied.
  Available options are:
    :delimiter - read only keys up to the next delimiter (such as a '/')
    :marker    - read objects after this key
    :max-keys  - read only this many objects
    :prefix    - read only objects with this prefix

  The object listing will be returned as a map containing the following keys:
    :bucket          - the name of the bucket
    :prefix          - the supplied prefix (or nil if none supplied)
    :objects         - a list of objects
    :common-prefixes - the common prefixes of keys omitted by the delimiter
    :max-keys        - the maximum number of objects to be returned
    :truncated?      - true if the list of objects was truncated
    :marker          - the marker of the listing
    :next-marker     - the next marker of the listing"
  [cred bucket & [options]]
  (to-map
   (.listObjects
    (s3-client cred)
    (map->ListObjectsRequest (merge {:bucket bucket} options)))))

(defn delete-object
  "Delete an object from an S3 bucket."
  [cred bucket key]
  (.deleteObject (s3-client cred) bucket key))

(defn object-exists?
  "Returns true if an object exists in the supplied bucket and key."
  [cred bucket key]
  (try
    (get-object-metadata cred bucket key)
    true
    (catch AmazonServiceException e
      (if (= 404 (.getStatusCode e))
        false
        (throw e)))))

(defn copy-object
  "Copy an existing S3 object to another key. Returns a map containing
   the data returned from S3"
  ([cred bucket src-key dest-key]
     (copy-object cred bucket src-key bucket dest-key))
  ([cred src-bucket src-key dest-bucket dest-key]
     (to-map (.copyObject (s3-client cred) src-bucket src-key dest-bucket dest-key))))

(defn- map->ListVersionsRequest
  "Create a ListVersionsRequest instance from a map of values."
  [request]
  (doto (ListVersionsRequest.)
    (set-attr .setBucketName      (:bucket request))
    (set-attr .setDelimiter       (:delimiter request))
    (set-attr .setKeyMarker       (:key-marker request))
    (set-attr .setMaxResults      (maybe-int (:max-results request)))
    (set-attr .setPrefix          (:prefix request))
    (set-attr .setVersionIdMarker (:version-id-marker request))))

(defn list-versions
 "List the versions in an S3 bucket. A optional map of options may be supplied.
  Available options are:
    :delimiter         - the delimiter used in prefix (such as a '/')
    :key-marker        - read versions from the sorted list of all versions starting
                         at this marker.
    :max-results       - read only this many versions
    :prefix            - read only versions with keys having this prefix
    :version-id-marker - read objects after this version id

  The version listing will be returned as a map containing the following versions:
    :bucket                 - the name of the bucket
    :prefix                 - the supplied prefix (or nil if none supplied)
    :versions               - a sorted list of versions, newest first, each
                              version has:
                              :version-id     - the unique version id
                              :latest?        - is this the latest version for that key?
                              :delete-marker? - is this a delete-marker?
    :common-prefixes        - the common prefixes of keys omitted by the delimiter
    :max-results            - the maximum number of results to be returned
    :truncated?             - true if the results were truncated
    :key-marker             - the key marker of the listing
    :next-version-id-marker - the version ID marker to use in the next listVersions
                              request in order to obtain the next page of results.
    :version-id-marker      - the version id marker of the listing"
 [cred bucket & [options]]
 (to-map
   (.listVersions
    (s3-client cred)
    (map->ListVersionsRequest (merge {:bucket bucket} options)))))

(defn delete-version
  "Deletes a specific version of the specified object in the specified bucket."
  [cred bucket key version-id]
  (.deleteVersion (s3-client cred) bucket key version-id))

(defprotocol ^{:no-doc true} ToClojure
  "Convert an object into an idiomatic Clojure value."
  (^{:no-doc true} to-clojure [x] "Turn the object into a Clojure value."))

(extend-protocol ToClojure
  CanonicalGrantee
  (to-clojure [grantee]
    {:id           (.getIdentifier grantee)
     :display-name (.getDisplayName grantee)})
  EmailAddressGrantee
  (to-clojure [grantee]
    {:email (.getIdentifier grantee)})
  GroupGrantee
  (to-clojure [grantee]
    (condp = grantee
      GroupGrantee/AllUsers           :all-users
      GroupGrantee/AuthenticatedUsers :authenticated-users
      GroupGrantee/LogDelivery        :log-delivery))
  Permission
  (to-clojure [permission]
    (condp = permission
      Permission/FullControl :full-control
      Permission/Read        :read
      Permission/ReadAcp     :read-acp
      Permission/Write       :write
      Permission/WriteAcp    :write-acp)))

(extend-protocol Mappable
  Grant
  (to-map [grant]
    {:grantee    (to-clojure (.getGrantee grant))
     :permission (to-clojure (.getPermission grant))})
  AccessControlList
  (to-map [acl]
    {:grants (set (map to-map (.getGrants acl)))
     :owner  (to-map (.getOwner acl))}))

(defn get-bucket-acl
  "Get the access control list (ACL) for the supplied bucket. The ACL is a map
  containing two keys:
    :owner  - the owner of the ACL
    :grants - a set of access permissions granted

  The grants themselves are maps with keys:
    :grantee    - the individual or group being granted access
    :permission - the type of permission (:read, :write, :read-acp, :write-acp or
                  :full-control)."
  [cred ^String bucket]
  (to-map (.getBucketAcl (s3-client cred) bucket)))

(defn get-object-acl
  "Get the access control list (ACL) for the supplied object. See get-bucket-acl
  for a detailed description of the return value."
  [cred bucket key]
  (to-map (.getObjectAcl (s3-client cred) bucket key)))

(defn- permission [perm]
  (case perm
    :full-control Permission/FullControl
    :read         Permission/Read
    :read-acp     Permission/ReadAcp
    :write        Permission/Write
    :write-acp    Permission/WriteAcp))

(defn- grantee [grantee]
  (cond
   (keyword? grantee)
     (case grantee
      :all-users           GroupGrantee/AllUsers
      :authenticated-users GroupGrantee/AuthenticatedUsers
      :log-delivery        GroupGrantee/LogDelivery)
   (:id grantee)
     (CanonicalGrantee. (:id grantee))
   (:email grantee)
     (EmailAddressGrantee. (:email grantee))))

(defn- clear-acl [^AccessControlList acl]
  (doseq [grantee (->> (.getGrants acl)
                       (map #(.getGrantee ^Grant %))
                       (set))]
    (.revokeAllPermissions acl grantee)))

(defn- add-acl-grants [^AccessControlList acl grants]
  (doseq [g grants]
    (.grantPermission acl
      (grantee (:grantee g))
      (permission (:permission g)))))

(defn- update-acl [^AccessControlList acl funcs]
  (let [grants (:grants (to-map acl))
        update (apply comp (reverse funcs))]
    (clear-acl acl)
    (add-acl-grants acl (update grants))))

(defn- create-acl [permissions]
  (doto (AccessControlList.)
    (update-acl permissions)))

(defn update-bucket-acl
  "Update the access control list (ACL) for the named bucket using functions
  that update a set of grants (see get-bucket-acl).

  This function is often used with the grant and revoke functions, e.g.

    (update-bucket-acl cred bucket
      (grant :all-users :read)
      (grant {:email \"foo@example.com\"} :full-control)
      (revoke {:email \"bar@example.com\"} :write))"
  [cred ^String bucket & funcs]
  (let [acl (.getBucketAcl (s3-client cred) bucket)]
    (update-acl acl funcs)
    (.setBucketAcl (s3-client cred) bucket acl)))

(defn update-object-acl
  "Updates the access control list (ACL) for the supplied object using functions
  that update a set of grants (see update-bucket-acl for more details)."
  [cred ^String bucket ^String key & funcs]
  (let [acl (.getObjectAcl (s3-client cred) bucket key)]
    (update-acl acl funcs)
    (.setObjectAcl (s3-client cred) bucket key acl)))

(defn grant
  "Returns a function that adds a new grant map to a set of grants.
  See update-bucket-acl."
  [grantee permission]
  #(conj % {:grantee grantee :permission permission}))

(defn revoke
  "Returns a function that removes a grant map from a set of grants.
  See update-bucket-acl."
  [grantee permission]
  #(disj % {:grantee grantee :permission permission}))<|MERGE_RESOLUTION|>--- conflicted
+++ resolved
@@ -236,40 +236,18 @@
 
 (defn- upload-part
   [{cred :cred bucket :bucket key :key upload-id :upload-id
-<<<<<<< HEAD
-    part-size :part-size offset :offset file :file stream :stream}] 
-  (let [request (UploadPartRequest.)]
-    (doto request
-=======
     part-size :part-size offset :offset ^java.io.File file :file}] 
   (.getPartETag
    (.uploadPart
     (s3-client cred)
     (doto (UploadPartRequest.)
->>>>>>> 7ea60f75
       (.setBucketName bucket)
       (.setKey key)
       (.setUploadId upload-id)
       (.setPartNumber (+ 1 (/ offset part-size)))
-<<<<<<< HEAD
-      (.setFileOffset offset))
-    (if file
-      ;; either file or stream must be passed in
-      (doto request
-        (.setPartSize (min part-size (- (.length file) offset)))
-        (.setFile file))
-      (doto request
-        (.setPartSize (min part-size (.available stream)))
-        (.setInputStream stream)))
-    (.getPartETag
-     (.uploadPart
-      (s3-client cred)
-      request))))
-=======
       (.setFileOffset offset)
       (.setPartSize ^long (min part-size (- (.length file) offset)))
       (.setFile file)))))
->>>>>>> 7ea60f75
 
 (defn put-multipart-object
   "Do a multipart upload of a file into a S3 bucket at the specified key.
