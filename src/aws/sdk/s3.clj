(ns aws.sdk.s3
  "Functions to access the Amazon S3 storage service.

  Each function takes a map of credentials as its first argument. The
  credentials map should contain an :access-key key and a :secret-key key,
  and optionally an :endpoint key to denote an AWS endpoint."
  (:require [clojure.string :as str]
            [clj-time.core :as t]
            [clj-time.coerce :as coerce]
            [clojure.walk :as walk])
  (:import com.amazonaws.auth.BasicAWSCredentials
           com.amazonaws.services.s3.AmazonS3Client
           com.amazonaws.AmazonServiceException
           com.amazonaws.ClientConfiguration
           com.amazonaws.HttpMethod
           com.amazonaws.services.s3.model.AccessControlList
           com.amazonaws.services.s3.model.Bucket
           com.amazonaws.services.s3.model.Grant
           com.amazonaws.services.s3.model.CanonicalGrantee
<<<<<<< HEAD
           com.amazonaws.services.s3.model.DeleteObjectsRequest
           com.amazonaws.services.s3.model.DeleteObjectsRequest$KeyVersion
=======
           com.amazonaws.services.s3.model.CopyObjectResult
>>>>>>> d72b2708
           com.amazonaws.services.s3.model.EmailAddressGrantee
           com.amazonaws.services.s3.model.GetObjectMetadataRequest
           com.amazonaws.services.s3.model.Grant
           com.amazonaws.services.s3.model.GroupGrantee
           com.amazonaws.services.s3.model.ListObjectsRequest
           com.amazonaws.services.s3.model.ListVersionsRequest
           com.amazonaws.services.s3.model.Owner
           com.amazonaws.services.s3.model.ObjectMetadata
           com.amazonaws.services.s3.model.ObjectListing
           com.amazonaws.services.s3.model.Permission
           com.amazonaws.services.s3.model.PutObjectRequest
           com.amazonaws.services.s3.model.S3Object
           com.amazonaws.services.s3.model.S3ObjectSummary
           com.amazonaws.services.s3.model.S3VersionSummary
           com.amazonaws.services.s3.model.VersionListing
           com.amazonaws.services.s3.model.InitiateMultipartUploadRequest
           com.amazonaws.services.s3.model.AbortMultipartUploadRequest
           com.amazonaws.services.s3.model.CompleteMultipartUploadRequest
           com.amazonaws.services.s3.model.UploadPartRequest
           java.util.concurrent.Executors
           java.io.ByteArrayInputStream
           java.io.File
           java.io.InputStream
           java.nio.charset.Charset))

(defn- s3-client*
<<<<<<< HEAD
  "Create an AmazonS3Client instance from a map of credentials."
  [cred]
  (AmazonS3Client.
   (BasicAWSCredentials.
    (:access-key cred)
    (:secret-key cred))
    (ClientConfiguration.
      (setProxyHost "localhost"))
    ))
=======
  "Create an AmazonS3Client instance from a map of credentials.
>>>>>>> d72b2708

Map may also contain the configuration keys :conn-timeout,
:socket-timeout, :max-conns, and :max-retries."
  [cred]
  (let [client-configuration (ClientConfiguration.)]
    (when-let [conn-timeout (:conn-timeout cred)]
      (.setConnectionTimeout client-configuration conn-timeout))
    (when-let [socket-timeout (:socket-timeout cred)]
      (.setSocketTimeout client-configuration socket-timeout))
    (when-let [max-retries (:max-retries cred)]
      (.setMaxErrorRetry client-configuration max-retries))
    (when-let [max-conns (:max-conns cred)]
      (.setMaxConnections client-configuration max-conns))
    (let [aws-creds (BasicAWSCredentials. (:access-key cred) (:secret-key cred))
          client    (AmazonS3Client. aws-creds client-configuration)]
      (when-let [endpoint (:endpoint cred)]
        (.setEndpoint client endpoint))
      client)))

(def ^{:private true :tag AmazonS3Client}
  s3-client
  (memoize s3-client*))

(defprotocol ^{:no-doc true} Mappable
  "Convert a value into a Clojure map."
  (^{:no-doc true} to-map [x] "Return a map of the value."))

(extend-protocol Mappable
  Bucket
  (to-map [bucket]
    {:name          (.getName bucket)
     :creation-date (.getCreationDate bucket)
     :owner         (to-map (.getOwner bucket))})
  Owner
  (to-map [owner]
    {:id           (.getId owner)
     :display-name (.getDisplayName owner)})
  nil
  (to-map [_] nil))

(defn bucket-exists?
  "Returns true if the supplied bucket name already exists in S3."
  [cred name]
  (.doesBucketExist (s3-client cred) name))

(defn create-bucket
  "Create a new S3 bucket with the supplied name."
  [cred ^String name]
  (to-map (.createBucket (s3-client cred) name)))

(defn delete-bucket
  "Delete the S3 bucket with the supplied name."
  [cred ^String name]
  (.deleteBucket (s3-client cred) name))

(defn list-buckets
  "List all the S3 buckets for the supplied credentials. The buckets will be
  returned as a seq of maps with the following keys:
    :name          - the bucket name
    :creation-date - the date when the bucket was created
    :owner         - the owner of the bucket"
  [cred]
  (map to-map (.listBuckets (s3-client cred))))

(defprotocol ^{:no-doc true} ToPutRequest
  "A protocol for constructing a map that represents an S3 put request."
  (^{:no-doc true} put-request [x] "Convert a value into a put request."))

(extend-protocol ToPutRequest
  InputStream
  (put-request [is] {:input-stream is})
  File
  (put-request [f] {:file f})
  String
  (put-request [s]
    (let [bytes (.getBytes s)]
      {:input-stream     (ByteArrayInputStream. bytes)
       :content-length   (count bytes)
       :content-type     (str "text/plain; charset=" (.name (Charset/defaultCharset)))})))

(defmacro set-attr
  "Set an attribute on an object if not nil."
  {:private true}
  [object setter value]
  `(if-let [v# ~value]
     (~setter ~object v#)))

(defn- maybe-int [x]
  (if x (int x)))

(defn- map->ObjectMetadata
  "Convert a map of object metadata into a ObjectMetadata instance."
  [metadata]
  (doto (ObjectMetadata.)
    (set-attr .setCacheControl         (:cache-control metadata))
    (set-attr .setContentDisposition   (:content-disposition metadata))
    (set-attr .setContentEncoding      (:content-encoding metadata))
    (set-attr .setContentLength        (:content-length metadata))
    (set-attr .setContentMD5           (:content-md5 metadata))
    (set-attr .setContentType          (:content-type metadata))
    (set-attr .setServerSideEncryption (:server-side-encryption metadata))
    (set-attr .setUserMetadata
              (walk/stringify-keys (dissoc metadata
                                           :cache-control
                                           :content-disposition
                                           :content-encoding
                                           :content-length
                                           :content-md5
                                           :content-type
                                           :server-side-encryption)))))

(defn- ^PutObjectRequest ->PutObjectRequest
  "Create a PutObjectRequest instance from a bucket name, key and put request
  map."
  [^String bucket ^String key request]
  (cond
   (:file request)
     (let [put-obj-req (PutObjectRequest. bucket key ^java.io.File (:file request))]
       (.setMetadata put-obj-req (map->ObjectMetadata (dissoc request :file)))
       put-obj-req)
   (:input-stream request)
     (PutObjectRequest.
      bucket key
      (:input-stream request)
      (map->ObjectMetadata (dissoc request :input-stream)))))

(declare create-acl) ; used by put-object

(defn put-object
  "Put a value into an S3 bucket at the specified key. The value can be
  a String, InputStream or File (or anything that implements the ToPutRequest
  protocol).

  An optional map of metadata may also be supplied that can include any of the
  following keys:
    :cache-control          - the cache-control header (see RFC 2616)
    :content-disposition    - how the content should be downloaded by browsers
<<<<<<< HEAD
    :content-encoding       - the character encbucketoding of the content
=======
    :content-encoding       - the encoding of the content (e.g. gzip)
>>>>>>> d72b2708
    :content-length         - the length of the content in bytes
    :content-md5            - the MD5 sum of the content
    :content-type           - the mime type of the content
    :server-side-encryption - set to AES256 if SSE is required

  An optional list of grant functions can be provided after metadata.
  These functions will be applied to a clear ACL and the result will be
  the ACL for the newly created object."
  [cred bucket key value & [metadata & permissions]]
  (let [req (->> (merge (put-request value) metadata)
                 (->PutObjectRequest bucket key))]
    (when permissions
      (.setAccessControlList req (create-acl permissions)))
    (.putObject (s3-client cred) req)))

(defn- initiate-multipart-upload
  [cred bucket key] 
  (.getUploadId (.initiateMultipartUpload 
                  (s3-client cred) 
                  (InitiateMultipartUploadRequest. bucket key))))

(defn- abort-multipart-upload
  [{cred :cred bucket :bucket key :key upload-id :upload-id}] 
  (.abortMultipartUpload 
    (s3-client cred) 
    (AbortMultipartUploadRequest. bucket key upload-id)))

(defn- complete-multipart-upload
  [{cred :cred bucket :bucket key :key upload-id :upload-id e-tags :e-tags}] 
  (.completeMultipartUpload
    (s3-client cred)
    (CompleteMultipartUploadRequest. bucket key upload-id e-tags)))

(defn- upload-part
  [{cred :cred bucket :bucket key :key upload-id :upload-id
    part-size :part-size offset :offset ^java.io.File file :file}] 
  (.getPartETag
   (.uploadPart
    (s3-client cred)
    (doto (UploadPartRequest.)
      (.setBucketName bucket)
      (.setKey key)
      (.setUploadId upload-id)
      (.setPartNumber (+ 1 (/ offset part-size)))
      (.setFileOffset offset)
      (.setPartSize ^long (min part-size (- (.length file) offset)))
      (.setFile file)))))

(defn put-multipart-object
  "Do a multipart upload of a file into a S3 bucket at the specified key.
  The value must be a java.io.File object.  The entire file is uploaded 
  or not at all.  If an exception happens at any time the upload is aborted 
  and the exception is rethrown. The size of the parts and the number of
  threads uploading the parts can be configured in the last argument as a
  map with the following keys:
    :part-size - the size in bytes of each part of the file.  Must be 5mb
                 or larger.  Defaults to 5mb
    :threads   - the number of threads that will upload parts concurrently.
                 Defaults to 16."
  [cred bucket key ^java.io.File file & [{:keys [part-size threads]
                            :or {part-size (* 5 1024 1024) threads 16}}]]
  (let [upload-id (initiate-multipart-upload cred bucket key)
        upload    {:upload-id upload-id :cred cred :bucket bucket :key key :file file}
        pool      (Executors/newFixedThreadPool threads)
        offsets   (range 0 (.length file) part-size)
        tasks     (map #(fn [] (upload-part (assoc upload :offset % :part-size part-size)))
                       offsets)]
    (try
      (complete-multipart-upload
        (assoc upload :e-tags (map #(.get ^java.util.concurrent.Future %)  (.invokeAll pool tasks))))
      (catch Exception ex 
        (abort-multipart-upload upload) 
        (.shutdown pool)
        (throw ex))
      (finally (.shutdown pool)))))

(extend-protocol Mappable
  S3Object
  (to-map [object]
    {:content  (.getObjectContent object)
     :metadata (to-map (.getObjectMetadata object))
     :bucket   (.getBucketName object)
     :key      (.getKey object)})
  ObjectMetadata
  (to-map [metadata]
    {:cache-control          (.getCacheControl metadata)
     :content-disposition    (.getContentDisposition metadata)
     :content-encoding       (.getContentEncoding metadata)
     :content-length         (.getContentLength metadata)
     :content-md5            (.getContentMD5 metadata)
     :content-type           (.getContentType metadata)
     :etag                   (.getETag metadata)
     :last-modified          (.getLastModified metadata)
     :server-side-encryption (.getServerSideEncryption metadata)
     :user (walk/keywordize-keys (into {} (.getUserMetadata metadata)))
     :version-id             (.getVersionId metadata)})
  ObjectListing
  (to-map [listing]
    {:bucket          (.getBucketName listing)
     :objects         (map to-map (.getObjectSummaries listing))
     :prefix          (.getPrefix listing)
     :common-prefixes (seq (.getCommonPrefixes listing))
     :truncated?      (.isTruncated listing)
     :max-keys        (.getMaxKeys listing)
     :marker          (.getMarker listing)
     :next-marker     (.getNextMarker listing)})
  S3ObjectSummary
  (to-map [summary]
    {:metadata {:content-length (.getSize summary)
                :etag           (.getETag summary)
                :last-modified  (.getLastModified summary)}
     :bucket   (.getBucketName summary)
     :key      (.getKey summary)})
  S3VersionSummary
  (to-map [summary]
    {:metadata {:content-length (.getSize summary)
                :etag           (.getETag summary)
                :last-modified  (.getLastModified summary)}
     :version-id     (.getVersionId summary)
     :latest?        (.isLatest summary)
     :delete-marker? (.isDeleteMarker summary)
     :bucket         (.getBucketName summary)
     :key            (.getKey summary)})
  VersionListing
  (to-map [listing]
    {:bucket                 (.getBucketName listing)
     :versions               (map to-map (.getVersionSummaries listing))
     :prefix                 (.getPrefix listing)
     :common-prefixes        (seq (.getCommonPrefixes listing))
     :delimiter              (.getDelimiter listing)
     :truncated?             (.isTruncated listing)
     :max-results            (maybe-int (.getMaxKeys listing)) ; AWS API is inconsistent, should be .getMaxResults
     :key-marker             (.getKeyMarker listing)
     :next-key-marker        (.getNextKeyMarker listing)
     :next-version-id-marker (.getNextVersionIdMarker listing)
     :version-id-marker      (.getVersionIdMarker listing)})
  CopyObjectResult
  (to-map [result]
    {:etag                    (.getETag result)
     :expiration-time         (.getExpirationTime result)
     :expiration-time-rule-id (.getExpirationTimeRuleId result)
     :last-modified-date      (.getLastModifiedDate result)
     :server-side-encryption  (.getServerSideEncryption result)}))

(defn get-object
  "Get an object from an S3 bucket. The object is returned as a map with the
  following keys:
    :content  - an InputStream to the content
    :metadata - a map of the object's metadata
    :bucket   - the name of the bucket
    :key      - the object's key"
  [cred ^String bucket ^String key]
  (to-map (.getObject (s3-client cred) bucket key)))

(defn- map->GetObjectMetadataRequest
  "Create a ListObjectsRequest instance from a map of values."
  [request]
  (GetObjectMetadataRequest. (:bucket request) (:key request) (:version-id request)))

(defn get-object-metadata
  "Get an object's metadata from a bucket.  A optional map of options may be supplied.
   Available options are:
     :version-id - the version of the object
   The metadata is a map with the
   following keys:
     :cache-control          - the CacheControl HTTP header
     :content-disposition    - the ContentDisposition HTTP header
     :content-encoding       - the character encoding of the content
     :content-length         - the length of the content in bytes
     :content-md5            - the MD5 hash of the content
     :content-type           - the mime-type of the content
     :etag                   - the HTTP ETag header
     :last-modified          - the last modified date
     :server-side-encryption - the server-side encryption algorithm"
  [cred bucket key & [options]]
  (to-map
   (.getObjectMetadata
    (s3-client cred)
    (map->GetObjectMetadataRequest (merge {:bucket bucket :key key} options)))))

(defn- map->ListObjectsRequest
  "Create a ListObjectsRequest instance from a map of values."
  ^ListObjectsRequest
  [request]
  (doto (ListObjectsRequest.)
    (set-attr .setBucketName (:bucket request))
    (set-attr .setDelimiter  (:delimiter request))
    (set-attr .setMarker     (:marker request))
    (set-attr .setMaxKeys    (maybe-int (:max-keys request)))
    (set-attr .setPrefix     (:prefix request))))

(defn- http-method [method]
  (-> method name str/upper-case HttpMethod/valueOf))

(defn generate-presigned-url
  "Return a presigned URL for an S3 object. Accepts the following options:
    :expires     - the date at which the URL will expire (defaults to 1 day from now)
    :http-method - the HTTP method for the URL (defaults to :get)"
  [cred bucket key & [options]]
  (.toString
   (.generatePresignedUrl
    (s3-client cred)
    bucket
    key
    (coerce/to-date (:expires options (-> 1 t/days t/from-now)))
    (http-method (:http-method options :get)))))

(defn list-objects
  "List the objects in an S3 bucket. A optional map of options may be supplied.
  Available options are:
    :delimiter - read only keys up to the next delimiter (such as a '/')
    :marker    - read objects after this key
    :max-keys  - read only this many objects
    :prefix    - read only objects with this prefix

  The object listing will be returned as a map containing the following keys:
    :bucket          - the name of the bucket
    :prefix          - the supplied prefix (or nil if none supplied)
    :objects         - a list of objects
    :common-prefixes - the common prefixes of keys omitted by the delimiter
    :max-keys        - the maximum number of objects to be returned
    :truncated?      - true if the list of objects was truncated
    :marker          - the marker of the listing
    :next-marker     - the next marker of the listing"
  [cred bucket & [options]]
  (to-map
   (.listObjects
    (s3-client cred)
    (map->ListObjectsRequest (merge {:bucket bucket} options)))))

(defn delete-object
  "Delete an object from an S3 bucket."
  [cred bucket key]
  (.deleteObject (s3-client cred) bucket key))

(defn- map->DeleteObjectsRequest
  "Create a DeleteObjectsRequest instance from a map of values."
  [bucket request]
  (doto (DeleteObjectsRequest. bucket)
    (set-attr .setKeys       (map #(DeleteObjectsRequest$KeyVersion. %) (:keys request)))
    (set-attr .setQuiet      (:quiet request))))

(defn delete-objects
  "Delete some objects from an S3 bucket. A map of options must be supplied.
  Required:
    :keys      - a list of keys as strings

  Optionally:
    :quiet     - the quiet element for this request"
  [cred bucket options]
  (.deleteObjects (s3-client cred) (map->DeleteObjectsRequest bucket options)))

(defn object-exists?
  "Returns true if an object exists in the supplied bucket and key."
  [cred bucket key]
  (try
    (get-object-metadata cred bucket key)
    true
    (catch AmazonServiceException e
      (if (= 404 (.getStatusCode e))
        false
        (throw e)))))

(defn copy-object
  "Copy an existing S3 object to another key. Returns a map containing
   the data returned from S3"
  ([cred bucket src-key dest-key]
     (copy-object cred bucket src-key bucket dest-key))
  ([cred src-bucket src-key dest-bucket dest-key]
     (to-map (.copyObject (s3-client cred) src-bucket src-key dest-bucket dest-key))))

(defn- map->ListVersionsRequest
  "Create a ListVersionsRequest instance from a map of values."
  [request]
  (doto (ListVersionsRequest.)
    (set-attr .setBucketName      (:bucket request))
    (set-attr .setDelimiter       (:delimiter request))
    (set-attr .setKeyMarker       (:key-marker request))
    (set-attr .setMaxResults      (:max-results request))
    (set-attr .setPrefix          (:prefix request))
    (set-attr .setVersionIdMarker (:version-id-marker request))))

(defn list-versions
 "List the versions in an S3 bucket. A optional map of options may be supplied.
  Available options are:
    :delimiter   - the delimiter used in prefix (such as a '/')
    :key-marker  - read versions from the sorted list of all versions starting
                   at this marker.
    :max-results - read only this many versions
    :prefix      - read only versions with keys having this prefix

  The version listing will be returned as a map containing the following versions:
    :bucket                 - the name of the bucket
    :prefix                 - the supplied prefix (or nil if none supplied)
    :versions               - a sorted list of versions, newest first, each
                              version has:
                              :version-id     - the unique version id
                              :latest?        - is this the latest version for that key?
                              :delete-marker? - is this a delete-marker?
    :common-prefixes        - the common prefixes of keys omitted by the delimiter
    :max-results            - the maximum number of results to be returned
    :truncated?             - true if the results were truncated
    :key-marker             - the key marker of the listing
    :next-version-id-marker - the version ID marker to use in the next listVersions
                              request in order to obtain the next page of results.
    :version-id-marker      - the version id marker of the listing"
 [cred bucket & [options]]
 (to-map
   (.listVersions
    (s3-client cred)
    (map->ListVersionsRequest (merge {:bucket bucket} options)))))

(defn delete-version
  "Deletes a specific version of the specified object in the specified bucket."
  [cred bucket key version-id]
  (.deleteVersion (s3-client cred) bucket key version-id))

(defprotocol ^{:no-doc true} ToClojure
  "Convert an object into an idiomatic Clojure value."
  (^{:no-doc true} to-clojure [x] "Turn the object into a Clojure value."))

(extend-protocol ToClojure
  CanonicalGrantee
  (to-clojure [grantee]
    {:id           (.getIdentifier grantee)
     :display-name (.getDisplayName grantee)})
  EmailAddressGrantee
  (to-clojure [grantee]
    {:email (.getIdentifier grantee)})
  GroupGrantee
  (to-clojure [grantee]
    (condp = grantee
      GroupGrantee/AllUsers           :all-users
      GroupGrantee/AuthenticatedUsers :authenticated-users
      GroupGrantee/LogDelivery        :log-delivery))
  Permission
  (to-clojure [permission]
    (condp = permission
      Permission/FullControl :full-control
      Permission/Read        :read
      Permission/ReadAcp     :read-acp
      Permission/Write       :write
      Permission/WriteAcp    :write-acp)))

(extend-protocol Mappable
  Grant
  (to-map [grant]
    {:grantee    (to-clojure (.getGrantee grant))
     :permission (to-clojure (.getPermission grant))})
  AccessControlList
  (to-map [acl]
    {:grants (set (map to-map (.getGrants acl)))
     :owner  (to-map (.getOwner acl))}))

(defn get-bucket-acl
  "Get the access control list (ACL) for the supplied bucket. The ACL is a map
  containing two keys:
    :owner  - the owner of the ACL
    :grants - a set of access permissions granted

  The grants themselves are maps with keys:
    :grantee    - the individual or group being granted access
    :permission - the type of permission (:read, :write, :read-acp, :write-acp or
                  :full-control)."
  [cred ^String bucket]
  (to-map (.getBucketAcl (s3-client cred) bucket)))

(defn get-object-acl
  "Get the access control list (ACL) for the supplied object. See get-bucket-acl
  for a detailed description of the return value."
  [cred bucket key]
  (to-map (.getObjectAcl (s3-client cred) bucket key)))

(defn- permission [perm]
  (case perm
    :full-control Permission/FullControl
    :read         Permission/Read
    :read-acp     Permission/ReadAcp
    :write        Permission/Write
    :write-acp    Permission/WriteAcp))

(defn- grantee [grantee]
  (cond
   (keyword? grantee)
     (case grantee
      :all-users           GroupGrantee/AllUsers
      :authenticated-users GroupGrantee/AuthenticatedUsers
      :log-delivery        GroupGrantee/LogDelivery)
   (:id grantee)
     (CanonicalGrantee. (:id grantee))
   (:email grantee)
     (EmailAddressGrantee. (:email grantee))))

(defn- clear-acl [^AccessControlList acl]
  (doseq [grantee (->> (.getGrants acl)
                       (map #(.getGrantee ^Grant %))
                       (set))]
    (.revokeAllPermissions acl grantee)))

(defn- add-acl-grants [^AccessControlList acl grants]
  (doseq [g grants]
    (.grantPermission acl
      (grantee (:grantee g))
      (permission (:permission g)))))

(defn- update-acl [^AccessControlList acl funcs]
  (let [grants (:grants (to-map acl))
        update (apply comp (reverse funcs))]
    (clear-acl acl)
    (add-acl-grants acl (update grants))))

(defn- create-acl [permissions]
  (doto (AccessControlList.)
    (update-acl permissions)))

(defn update-bucket-acl
  "Update the access control list (ACL) for the named bucket using functions
  that update a set of grants (see get-bucket-acl).

  This function is often used with the grant and revoke functions, e.g.

    (update-bucket-acl cred bucket
      (grant :all-users :read)
      (grant {:email \"foo@example.com\"} :full-control)
      (revoke {:email \"bar@example.com\"} :write))"
  [cred ^String bucket & funcs]
  (let [acl (.getBucketAcl (s3-client cred) bucket)]
    (update-acl acl funcs)
    (.setBucketAcl (s3-client cred) bucket acl)))

(defn update-object-acl
  "Updates the access control list (ACL) for the supplied object using functions
  that update a set of grants (see update-bucket-acl for more details)."
  [cred ^String bucket ^String key & funcs]
  (let [acl (.getObjectAcl (s3-client cred) bucket key)]
    (update-acl acl funcs)
    (.setObjectAcl (s3-client cred) bucket key acl)))

(defn grant
  "Returns a function that adds a new grant map to a set of grants.
  See update-bucket-acl."
  [grantee permission]
  #(conj % {:grantee grantee :permission permission}))

(defn revoke
  "Returns a function that removes a grant map from a set of grants.
  See update-bucket-acl."
  [grantee permission]
  #(disj % {:grantee grantee :permission permission}))<|MERGE_RESOLUTION|>--- conflicted
+++ resolved
@@ -17,12 +17,7 @@
            com.amazonaws.services.s3.model.Bucket
            com.amazonaws.services.s3.model.Grant
            com.amazonaws.services.s3.model.CanonicalGrantee
-<<<<<<< HEAD
-           com.amazonaws.services.s3.model.DeleteObjectsRequest
-           com.amazonaws.services.s3.model.DeleteObjectsRequest$KeyVersion
-=======
            com.amazonaws.services.s3.model.CopyObjectResult
->>>>>>> d72b2708
            com.amazonaws.services.s3.model.EmailAddressGrantee
            com.amazonaws.services.s3.model.GetObjectMetadataRequest
            com.amazonaws.services.s3.model.Grant
@@ -49,19 +44,7 @@
            java.nio.charset.Charset))
 
 (defn- s3-client*
-<<<<<<< HEAD
-  "Create an AmazonS3Client instance from a map of credentials."
-  [cred]
-  (AmazonS3Client.
-   (BasicAWSCredentials.
-    (:access-key cred)
-    (:secret-key cred))
-    (ClientConfiguration.
-      (setProxyHost "localhost"))
-    ))
-=======
   "Create an AmazonS3Client instance from a map of credentials.
->>>>>>> d72b2708
 
 Map may also contain the configuration keys :conn-timeout,
 :socket-timeout, :max-conns, and :max-retries."
@@ -199,11 +182,7 @@
   following keys:
     :cache-control          - the cache-control header (see RFC 2616)
     :content-disposition    - how the content should be downloaded by browsers
-<<<<<<< HEAD
-    :content-encoding       - the character encbucketoding of the content
-=======
     :content-encoding       - the encoding of the content (e.g. gzip)
->>>>>>> d72b2708
     :content-length         - the length of the content in bytes
     :content-md5            - the MD5 sum of the content
     :content-type           - the mime type of the content
